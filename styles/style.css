/* Add these styles to your style.css file */

body {
  margin: 0;
  overflow: hidden;
  font-family: 'Orbitron', sans-serif;
  background: black;
  color: cyan;
}

/* Make canvas fill the viewport */
canvas#gameCanvas {
  display: block;
  position: fixed;
  top: 0;
  left: 0;
  width: 100%;
  height: 100%;
  z-index: 0;
}

/* Fix HUD and make it stay on top */
#hud {
  position: absolute;
  top: 10px;
  left: 10px;
  right: 10px;
  z-index: 100;
  display: flex;
  justify-content: space-between;
  width: calc(100% - 20px);
  pointer-events: none; /* Let clicks pass through */
}

.hud-box {
  background: rgba(0, 0, 0, 0.7);
  border: 2px solid cyan;
  border-radius: 8px;
  padding: 10px;
  pointer-events: auto; /* Catch clicks on the box */
}

.hud-box div {
  margin-bottom: 8px; /* Spacing between HUD items */
  padding: 2px 0;   /* A bit of vertical padding within each item */
}
.hud-box div:last-child {
  margin-bottom: 0;
}

.hud-controls {
  display: flex;
  gap: 10px;
  pointer-events: auto; /* Catch clicks on controls */
}

/* Make buttons clickable and visible */
button {
  background: black;
  color: cyan;
  border: 1px solid cyan;
  padding: 8px 15px;
  border-radius: 5px;
  font-family: 'Orbitron', sans-serif;
  cursor: pointer;
  pointer-events: auto;
  z-index: 100;
  position: relative;
}

button:hover {
  background: cyan;
  color: black;
}

button:active {
  transform: scale(0.98);
}

/* Fix modal display */
.modal {
  position: absolute;
  top: 50%;
  left: 50%;
  transform: translate(-50%, -50%);
  background: rgba(0, 0, 0, 0.9);
  border: 2px solid cyan;
  border-radius: 8px;
  padding: 20px;
  color: cyan;
  font-size: 16px;
  z-index: 1000;
  min-width: 300px;
  pointer-events: auto;
  box-shadow: 0 0 20px rgba(0, 255, 255, 0.5);
}

.modal h2 {
  margin-top: 0;
  color: cyan;
  text-align: center;
  margin-bottom: 15px;
}

.modal label {
  display: block;
  margin: 10px 0;
  cursor: pointer;
}

.modal input[type="checkbox"] {
  margin-right: 10px;
  cursor: pointer;
}

/* Fix hiding elements */
.hidden {
  display: none !important;
}

/* CRT effect when enabled */
body.crt canvas {
  filter: brightness(1.1) contrast(1.2) saturate(1.2);
}

body.crt:before {
  content: " ";
  display: block;
  position: fixed;
  top: 0;
  left: 0;
  bottom: 0;
  right: 0;
  background: linear-gradient(to bottom, 
                rgba(18, 16, 16, 0) 50%, 
                rgba(0, 0, 0, 0.25) 50%);
  background-size: 100% 4px;
  z-index: 1000;
  pointer-events: none;
  opacity: 0.3;
}

/* Dark mode */
body.dark-mode {
  background: #000;
  color: #0aa;
}

body.dark-mode button {
  background: #111;
  color: #0aa;
}

body.dark-mode .modal {
  background: rgba(0, 0, 0, 0.95);
}

/* Ensure the CSS is more accessible */
@media (max-width: 600px) {
  button {
    padding: 10px;
    font-size: 14px;
  }
  
  .hud-box {
    font-size: 14px;
  }
  
  #hud {
    flex-direction: column;
    align-items: flex-start;
    gap: 10px;
  }
}

<<<<<<< HEAD
/* Game Over Screen Styling - Enhanced Version */
=======
/* Game Over Screen Styling */
>>>>>>> 4741a887
#game-over-overlay {
  position: fixed;
  top: 0;
  left: 0;
  width: 100%;
  height: 100%;
  background-color: rgba(0, 0, 0, 0.75); /* Semi-transparent black overlay */
  display: flex;
  justify-content: center;
  align-items: center;
  z-index: 2000;
  font-family: 'Press Start 2P', monospace;
  color: #ffffff; /* Default text color for the overlay box, if not overridden */
}

#game-over-box {
  background-color: #000000;
  padding: 30px 40px;
  border: 3px solid #00ffff;
  box-shadow: 0 0 15px #00ffff, 0 0 10px #00ffff inset; /* Adjusted glow for better visibility */
  text-align: center;
  min-width: 320px; /* Ensure it's wide enough for text */
  max-width: 90%;   /* Prevent it from being too wide on large screens */
}

#game-over-title {
  font-size: 2.8em; /* Slightly adjusted for typical screen sizes */
  color: #ff0000;
  text-shadow: 2px 2px #ddcc00; /* Darker yellow for shadow */
  margin-bottom: 25px;
  line-height: 1.2; /* In case GAME OVER wraps, ensure good spacing */
}

#game-over-box p {
  font-size: 1.1em; /* Adjusted for readability */
  margin: 12px 0;
}

#game-over-box p span {
  color: #ffff00;
  font-weight: bold;
}

#restart-button {
  font-family: 'Press Start 2P', monospace;
  font-size: 1.1em; /* Adjusted */
  background-color: #0000dd; /* Slightly different blue */
  color: #ffff00;
  padding: 12px 22px; /* Adjusted padding */
  border: 2px solid #ffff00;
  box-shadow: 0 0 8px #ffff00;
  cursor: pointer;
  margin-top: 30px; /* More space above button */
  text-decoration: none;
  display: inline-block;
  transition: background-color 0.2s, box-shadow 0.2s, color 0.2s; /* Smooth transition */
}

#restart-button:hover,
#restart-button:focus { /* Added focus for accessibility */
  background-color: #0000aa;
  box-shadow: 0 0 15px #ffffff, 0 0 10px #ffff00 inset;
  color: #ffffff;
  outline: none; /* Remove default focus outline if custom is good */
}

/* Optional: Style for dimming/blurring canvas when game over is active */
.game-canvas-paused {
  filter: blur(3px) brightness(0.6);
  transition: filter 0.3s ease-out; /* Smooth transition for the filter */
}

.stats-divider {
  margin-top: 20px; /* More space before separator */
  margin-bottom: 10px; /* More space after separator */
  color: #00ffff; /* Cyan */
  font-size: 1em;  /* Slightly larger for visibility */
  letter-spacing: 1px;
<<<<<<< HEAD
}

/* On-screen Touch Controls */
#touch-controls {
  position: absolute;
  bottom: 30px; /* Adjusted for more space from edge */
  left: 30px;   /* Adjusted for more space from edge */
  z-index: 1000;
  display: grid;
  grid-template-areas:
    ". touch-up ."
    "touch-left . touch-right"
    ". touch-down .";
  gap: 15px; /* Increased space between D-pad buttons */
  opacity: 0.8; /* Make controls slightly transparent */
}

#touch-controls button {
  width: 75px;  /* Increased size for easier tapping */
  height: 75px; /* Increased size for easier tapping */
  font-size: 28px; /* Larger font for visibility, fixed unit */
  background-color: rgba(0, 100, 100, 0.7); /* Tealish, semi-transparent */
  color: cyan;
  border: 2px solid cyan;
  border-radius: 10px; /* Rounded corners */
  display: flex; /* For centering content if needed */
  align-items: center; /* Center text vertically */
  justify-content: center; /* Center text horizontally */
}

#touch-up {
  grid-area: touch-up;
}

#touch-down {
  grid-area: touch-down;
}

#touch-left {
  grid-area: touch-left;
}

#touch-right {
  grid-area: touch-right;
}

#action-button-container {
  position: absolute;
  bottom: 30px; /* Adjusted for more space from edge */
  right: 30px;  /* Adjusted for more space from edge */
  z-index: 1000;
  opacity: 0.8; /* Make controls slightly transparent */
}

#touch-action {
  width: 110px; /* Increased size for easier tapping */
  height: 110px; /* Increased size for easier tapping */
  font-size: 36px; /* Larger font for visibility, fixed unit */
  background-color: rgba(100, 0, 0, 0.7); /* Reddish, semi-transparent */
  color: pink;
  border: 2px solid red;
  border-radius: 50%; /* Make it circular */
  display: flex; /* For centering content */
  align-items: center; /* Center text vertically */
  justify-content: center; /* Center text horizontally */
}

/* Add a general active state for touch buttons for visual feedback */
#touch-controls button:active,
#touch-action:active {
  background-color: rgba(0, 0, 0, 0.4); /* Darker background on press */
  opacity: 0.9; /* Slightly more opaque on press */
  transform: scale(0.95); /* Slight shrink effect */
=======
>>>>>>> 4741a887
}<|MERGE_RESOLUTION|>--- conflicted
+++ resolved
@@ -38,14 +38,6 @@
   border-radius: 8px;
   padding: 10px;
   pointer-events: auto; /* Catch clicks on the box */
-}
-
-.hud-box div {
-  margin-bottom: 8px; /* Spacing between HUD items */
-  padding: 2px 0;   /* A bit of vertical padding within each item */
-}
-.hud-box div:last-child {
-  margin-bottom: 0;
 }
 
 .hud-controls {
@@ -173,11 +165,7 @@
   }
 }
 
-<<<<<<< HEAD
-/* Game Over Screen Styling - Enhanced Version */
-=======
 /* Game Over Screen Styling */
->>>>>>> 4741a887
 #game-over-overlay {
   position: fixed;
   top: 0;
@@ -256,80 +244,4 @@
   color: #00ffff; /* Cyan */
   font-size: 1em;  /* Slightly larger for visibility */
   letter-spacing: 1px;
-<<<<<<< HEAD
-}
-
-/* On-screen Touch Controls */
-#touch-controls {
-  position: absolute;
-  bottom: 30px; /* Adjusted for more space from edge */
-  left: 30px;   /* Adjusted for more space from edge */
-  z-index: 1000;
-  display: grid;
-  grid-template-areas:
-    ". touch-up ."
-    "touch-left . touch-right"
-    ". touch-down .";
-  gap: 15px; /* Increased space between D-pad buttons */
-  opacity: 0.8; /* Make controls slightly transparent */
-}
-
-#touch-controls button {
-  width: 75px;  /* Increased size for easier tapping */
-  height: 75px; /* Increased size for easier tapping */
-  font-size: 28px; /* Larger font for visibility, fixed unit */
-  background-color: rgba(0, 100, 100, 0.7); /* Tealish, semi-transparent */
-  color: cyan;
-  border: 2px solid cyan;
-  border-radius: 10px; /* Rounded corners */
-  display: flex; /* For centering content if needed */
-  align-items: center; /* Center text vertically */
-  justify-content: center; /* Center text horizontally */
-}
-
-#touch-up {
-  grid-area: touch-up;
-}
-
-#touch-down {
-  grid-area: touch-down;
-}
-
-#touch-left {
-  grid-area: touch-left;
-}
-
-#touch-right {
-  grid-area: touch-right;
-}
-
-#action-button-container {
-  position: absolute;
-  bottom: 30px; /* Adjusted for more space from edge */
-  right: 30px;  /* Adjusted for more space from edge */
-  z-index: 1000;
-  opacity: 0.8; /* Make controls slightly transparent */
-}
-
-#touch-action {
-  width: 110px; /* Increased size for easier tapping */
-  height: 110px; /* Increased size for easier tapping */
-  font-size: 36px; /* Larger font for visibility, fixed unit */
-  background-color: rgba(100, 0, 0, 0.7); /* Reddish, semi-transparent */
-  color: pink;
-  border: 2px solid red;
-  border-radius: 50%; /* Make it circular */
-  display: flex; /* For centering content */
-  align-items: center; /* Center text vertically */
-  justify-content: center; /* Center text horizontally */
-}
-
-/* Add a general active state for touch buttons for visual feedback */
-#touch-controls button:active,
-#touch-action:active {
-  background-color: rgba(0, 0, 0, 0.4); /* Darker background on press */
-  opacity: 0.9; /* Slightly more opaque on press */
-  transform: scale(0.95); /* Slight shrink effect */
-=======
->>>>>>> 4741a887
 }